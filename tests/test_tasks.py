import unittest
from copy import deepcopy

from mediaire_toolbox.queue.tasks import Task


class TestTask(unittest.TestCase):

    def setUp(self):
<<<<<<< HEAD
        self.task_d = {"t_id": 1,
                       "user_id": 10,
                       "tag": "spm_lesion",
                       "output": {"foo": "bar"},
=======
        self.task = Task(tag='tag',
                         error="an error")
        self.task_d = {"t_id": 1,
                       "tag": "spm_lesion",
>>>>>>> 6839645d
                       "timestamp": 1530368396,
                       "data": {"dicom_info":
                                    {"t1": {"path": "path",
                                            "header": {"PatientName": "Max"}
                                            }
                                     }
                                }
                       }

<<<<<<< HEAD
=======
    def test_to_dict(self):
        d = self.task.to_dict()
        self.assertIn('tag', d)
        self.assertEqual(d['tag'], 'tag')
        self.assertEqual(d['error'], 'an error')

    def test_from_and_to_bytes(self):
        bytes_ = self.task.to_bytes()
        task_from_bytes = Task().read_bytes(bytes_)
        self.assertEqual(task_from_bytes.__dict__, self.task.__dict__)

>>>>>>> 6839645d
    def test_read_dict(self):
        task = Task().read_dict(self.task_d)
        self.assertEqual(task.data['dicom_info']['t1']['path'], "path")

    def test_create_child(self):
        task = Task().read_dict(self.task_d)
        new_tag = 'child_task'
        child_task = task.create_child(new_tag)
        self.assertEqual(child_task.t_id, task.t_id)
        self.assertEqual(child_task.user_id, task.user_id)
        self.assertEqual(child_task.tag, new_tag)
        self.assertEqual(child_task.timestamp, task.timestamp)
        self.assertNotEqual(child_task.update_timestamp,
                            task.update_timestamp)
        self.assertGreaterEqual(child_task.update_timestamp,
                                task.timestamp)

    def test_child_does_not_influence_parent(self):
        task = Task().read_dict(self.task_d)
        new_tag = 'child_task'
        parent_task_data = deepcopy(task.data)
        child_task = task.create_child(new_tag)
        # change input of `child_task`
        child_task.data['out'] = 'bar'
        # this should not change output of parent task
        self.assertEqual(task.data, parent_task_data)
<|MERGE_RESOLUTION|>--- conflicted
+++ resolved
@@ -7,17 +7,11 @@
 class TestTask(unittest.TestCase):
 
     def setUp(self):
-<<<<<<< HEAD
-        self.task_d = {"t_id": 1,
-                       "user_id": 10,
-                       "tag": "spm_lesion",
-                       "output": {"foo": "bar"},
-=======
+
         self.task = Task(tag='tag',
                          error="an error")
         self.task_d = {"t_id": 1,
                        "tag": "spm_lesion",
->>>>>>> 6839645d
                        "timestamp": 1530368396,
                        "data": {"dicom_info":
                                     {"t1": {"path": "path",
@@ -27,8 +21,6 @@
                                 }
                        }
 
-<<<<<<< HEAD
-=======
     def test_to_dict(self):
         d = self.task.to_dict()
         self.assertIn('tag', d)
@@ -40,7 +32,6 @@
         task_from_bytes = Task().read_bytes(bytes_)
         self.assertEqual(task_from_bytes.__dict__, self.task.__dict__)
 
->>>>>>> 6839645d
     def test_read_dict(self):
         task = Task().read_dict(self.task_d)
         self.assertEqual(task.data['dicom_info']['t1']['path'], "path")
